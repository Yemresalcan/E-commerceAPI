# ECommerce Solution - .NET 9 DDD CQRS

A complete .NET 9 e-commerce solution built using Domain Driven Design (DDD), Command Query Responsibility Segregation (CQRS), and Clean Architecture patterns.

## Architecture

This solution follows Clean Architecture principles with clear separation of concerns:

### Core Layer
- **ECommerce.Domain**: Contains business entities, value objects, domain events, and business rules
- **ECommerce.Application**: Contains application services, command/query handlers, DTOs, and validation

### Infrastructure Layer
- **ECommerce.Infrastructure**: Contains data persistence, repositories, and external service integrations
- **ECommerce.ReadModel**: Contains read model implementations and Elasticsearch configurations

### Presentation Layer
- **ECommerce.WebAPI**: Contains API controllers, middleware, and web-specific configurations

### Test Projects
- **ECommerce.Domain.Tests**: Unit tests for domain logic
- **ECommerce.Application.Tests**: Unit tests for application services
- **ECommerce.Infrastructure.Tests**: Integration tests for infrastructure components

## Technology Stack

- **.NET 9**: Latest .NET framework with modern C# features
- **PostgreSQL**: Primary write database
- **Elasticsearch**: Read database for fast querying
- **Redis**: Caching layer
- **RabbitMQ**: Message broker for event handling
- **MediatR**: CQRS pipeline implementation
- **Entity Framework Core 9**: ORM for data access
- **AutoMapper**: Object-to-object mapping
- **FluentValidation**: Input validation
- **Serilog**: Structured logging
- **xUnit**: Testing framework

## Project Structure

```
ECommerce.Solution/
├── src/
│   ├── Core/
│   │   ├── ECommerce.Domain/           # Domain entities, value objects, events
│   │   └── ECommerce.Application/      # Application services, CQRS handlers
│   ├── Infrastructure/
│   │   ├── ECommerce.Infrastructure/   # Data persistence, repositories
│   │   └── ECommerce.ReadModel/        # Read models, Elasticsearch
│   └── Presentation/
│       └── ECommerce.WebAPI/           # REST API controllers
├── tests/
│   ├── ECommerce.Domain.Tests/
│   ├── ECommerce.Application.Tests/
│   └── ECommerce.Infrastructure.Tests/
└── docker-compose.yml                  # Container orchestration
```

## Getting Started

### Prerequisites

- .NET 9 SDK
- Docker and Docker Compose
- PostgreSQL
- Redis
- Elasticsearch
- RabbitMQ

### Running the Application

1. Clone the repository
2. Navigate to the solution directory
3. Start the infrastructure services:
   ```bash
   docker-compose up -d
   ```
4. Run the application:
   ```bash
   dotnet run --project src/Presentation/ECommerce.WebAPI
   ```

### Running Tests

```bash
dotnet test
```

## Features

- Domain Driven Design with proper aggregate boundaries
- CQRS pattern for read/write separation
- Event sourcing with domain events
- Clean Architecture with dependency inversion
- Modern .NET 9 features (primary constructors, required properties, global usings)
- Comprehensive validation and error handling
- Health checks and monitoring
- API documentation with Swagger
- Containerized deployment


<<<<<<< HEAD
=======

The CQRS pattern separates read and write operations, allowing for independent scaling and optimization of each concern.
>>>>>>> 0dd3ddbf

## Contributing

Please follow the established patterns and ensure all tests pass before submitting changes.<|MERGE_RESOLUTION|>--- conflicted
+++ resolved
@@ -99,11 +99,10 @@
 - Containerized deployment
 
 
-<<<<<<< HEAD
-=======
+
 
 The CQRS pattern separates read and write operations, allowing for independent scaling and optimization of each concern.
->>>>>>> 0dd3ddbf
+
 
 ## Contributing
 
